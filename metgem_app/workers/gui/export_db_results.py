from typing import Dict, List
import os

from ..base import BaseWorker
from ...database import SpectraLibrary, Spectrum
from ...models.metadata import DbResultsRole
from .errors import NoDataError

from qtpy.QtCore import Qt


def yield_results(results: list, num_hits: int):
    """Yield `num_hits` first results. If `results` is smaller than `num_hits`continue yielding None
    until `num_hits` values has been yielded."""
    i = 0
    for i, r in enumerate(results[:num_hits]):
        yield r
    for _ in range(i + 1, num_hits):
        yield None


def clean_string(s: str):
    return ''.join(s.encode('ascii', 'ignore').decode().strip().splitlines())


class ExportDbResultsWorker(BaseWorker):
    KEYS_NEEDING_DB = {'Name', 'SMILES', 'Inchi', 'm/z parent'}

    def __init__(self, filename: str, separator: str, num_hits: int,
                 attributes: Dict[str, List[str]], base_path: str, model,
                 selected_rows: List[int]):
        super().__init__()
        self.filename = filename
        self.sep = separator
        self.num_hits = num_hits
        self.attrs = attributes
        self.base_path = base_path
        self.model = model
        self.selected_rows = selected_rows

        self.max = self.model.rowCount()
        self.iterative_update = True
        self.desc = 'Exporting Database results...'

    def run(self):
        nrows = self.model.rowCount()

        if nrows <= 0:
            self.error.emit(NoDataError())
            return

        rows = self.selected_rows if self.selected_rows else range(nrows)

        lib = None
        try:
            if self.KEYS_NEEDING_DB - set(self.attrs['standards']) or \
               self.KEYS_NEEDING_DB - set(self.attrs['standards']):
                lib = SpectraLibrary(os.path.join(self.base_path, 'spectra'))

            with open(self.filename, 'w', encoding='utf-8') as f:
                headers = ["id", "m/z"]
                headers += [f'Standard{i+1}_{attr.lower()}' for i in range(self.num_hits)
                            for attr in self.attrs.get('standards', [])]
                headers += [f'Analog{i+1}_{attr.lower()}' for i in range(self.num_hits)
                            for attr in self.attrs.get('analogs', [])]
                f.write(self.sep.join(headers) + '\n')

                # Export data
<<<<<<< HEAD
                for i in range(nrows):
                    mz = self.model.index(i, 0).data()
                    data = [str(i+1), str(mz)]
=======
                for i in rows:
                    mz = self.model.index(i, 0).data()
                    data = [self.model.headerData(i, Qt.Vertical), str(mz)]
>>>>>>> 30d8ad30
                    results_dict = {'standards': [], 'analogs': []}
                    results = self.model.index(i, 1).data(DbResultsRole)
                    if results is not None:
                        for type_, res in results.items():
                            if type_ not in ('standards', 'analogs'):
                                continue

                            res = results.get(type_, None)
                            for r in yield_results(res, self.num_hits):
                                if lib is not None and r is not None:
                                    query = lib.query(Spectrum).filter(Spectrum.id == r.id)
                                    spec = query.first()
                                else:
                                    spec = None

                                for k in self.attrs[type_]:
                                    if k == 'Score':
                                        results_dict[type_].append(str(round(r.score, 4)) if r is not None else '')
                                    elif k == 'Database':
                                        results_dict[type_].append(clean_string(r.bank) if r is not None
                                                                   and r.bank is not None else '')
                                    elif k == 'm/z parent':
                                        results_dict[type_].append(str(round(spec.pepmass, 4)) if spec is not None
                                                                   and spec.pepmass is not None else '')
                                    elif k == 'Name':
                                        results_dict[type_].append(clean_string(spec.name) if spec is not None
                                                                   and spec.name is not None else '')
                                    elif k == 'SMILES':
                                        results_dict[type_].append(clean_string(spec.smiles) if spec is not None
                                                                   and spec.smiles is not None else '')
                                    elif k == 'Inchi':
                                        results_dict[type_].append(clean_string(spec.inchi) if spec is not None
                                                                   and spec.inchi is not None else '')

                        for type_ in ('standards', 'analogs'):
                            data += results_dict[type_] if results_dict[type_] else\
                                ['' for _ in range(self.num_hits) for _ in self.attrs[type_]]
                    f.write(self.sep.join(data) + '\n')

                    self.updated.emit(1)
            return True
        except(FileNotFoundError, IOError, ValueError) as e:
            self.error.emit(e)
            return
        finally:
            if lib is not None:
                lib.close()<|MERGE_RESOLUTION|>--- conflicted
+++ resolved
@@ -66,15 +66,9 @@
                 f.write(self.sep.join(headers) + '\n')
 
                 # Export data
-<<<<<<< HEAD
-                for i in range(nrows):
-                    mz = self.model.index(i, 0).data()
-                    data = [str(i+1), str(mz)]
-=======
                 for i in rows:
                     mz = self.model.index(i, 0).data()
                     data = [self.model.headerData(i, Qt.Vertical), str(mz)]
->>>>>>> 30d8ad30
                     results_dict = {'standards': [], 'analogs': []}
                     results = self.model.index(i, 1).data(DbResultsRole)
                     if results is not None:
