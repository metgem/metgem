--- conflicted
+++ resolved
@@ -557,17 +557,10 @@
                 worker.finished.connect(mgf_file_read)
                 self._workers.add(worker)
 
-<<<<<<< HEAD
-            # worker = self.prepare_read_metadata_worker(metadata_file, csv_separator)
-            # if worker is not None:
-            #     worker.finished.connect(metadata_file_read)
-            #     self._workers.add(worker)
-=======
             metadata_worker = self.prepare_read_metadata_worker(metadata_file, csv_separator)
             if metadata_worker is not None:
                 metadata_worker.finished.connect(metadata_file_read)
                 self._workers.add(metadata_worker)
->>>>>>> 4d2b525d
 
     def on_edit_options_triggered(self, type_):
         if hasattr(self.network, 'scores'):
